import os
import json
import asyncio
import datetime
from typing import Optional, Dict, List, Any, AsyncGenerator
from dataclasses import dataclass

from agent.tools.message_tool import MessageTool
from agent.tools.sb_deploy_tool import SandboxDeployTool
from agent.tools.sb_expose_tool import SandboxExposeTool
from agent.tools.web_search_tool import SandboxWebSearchTool
from dotenv import load_dotenv
from utils.config import config
from agent.agent_builder_prompt import get_agent_builder_prompt
from agentpress.thread_manager import ThreadManager
from agentpress.response_processor import ProcessorConfig
from agent.tools.sb_shell_tool import SandboxShellTool
from agent.tools.sb_files_tool import SandboxFilesTool
from agent.tools.data_providers_tool import DataProvidersTool
from agent.tools.expand_msg_tool import ExpandMessageTool
from agent.prompt import get_system_prompt
from agent.custom_prompt import render_prompt_template
from utils.logger import logger
from utils.auth_utils import get_account_id_from_thread
from services.billing import check_billing_status
from agent.tools.sb_vision_tool import SandboxVisionTool
from agent.tools.sb_image_edit_tool import SandboxImageEditTool
from agent.tools.sb_presentation_outline_tool import SandboxPresentationOutlineTool
from agent.tools.sb_presentation_tool_v2 import SandboxPresentationToolV2
from services.langfuse import langfuse
from langfuse.client import StatefulTraceClient
from agent.gemini_prompt import get_gemini_system_prompt
from agent.tools.mcp_tool_wrapper import MCPToolWrapper
from agent.tools.task_list_tool import TaskListTool
from agentpress.tool import SchemaType
from agent.tools.sb_sheets_tool import SandboxSheetsTool
from agent.tools.sb_web_dev_tool import SandboxWebDevTool

load_dotenv()


@dataclass
class AgentConfig:
    thread_id: str
    project_id: str
    stream: bool
    native_max_auto_continues: int = 25
    max_iterations: int = 100
    model_name: str = "anthropic/claude-sonnet-4-20250514"
    enable_thinking: Optional[bool] = False
    reasoning_effort: Optional[str] = 'low'
    enable_context_manager: bool = True
    agent_config: Optional[dict] = None
    trace: Optional[StatefulTraceClient] = None
    is_agent_builder: Optional[bool] = False
    target_agent_id: Optional[str] = None


class ToolManager:
    def __init__(self, thread_manager: ThreadManager, project_id: str, thread_id: str):
        self.thread_manager = thread_manager
        self.project_id = project_id
        self.thread_id = thread_id
    
    def register_all_tools(self):
        self.thread_manager.add_tool(ExpandMessageTool, thread_id=self.thread_id, thread_manager=self.thread_manager)
        self.thread_manager.add_tool(MessageTool)
        
        self.thread_manager.add_tool(SandboxShellTool, project_id=self.project_id, thread_manager=self.thread_manager)
        self.thread_manager.add_tool(SandboxFilesTool, project_id=self.project_id, thread_manager=self.thread_manager)
        self.thread_manager.add_tool(SandboxDeployTool, project_id=self.project_id, thread_manager=self.thread_manager)
        self.thread_manager.add_tool(SandboxExposeTool, project_id=self.project_id, thread_manager=self.thread_manager)
        self.thread_manager.add_tool(SandboxWebSearchTool, project_id=self.project_id, thread_manager=self.thread_manager)
        self.thread_manager.add_tool(SandboxVisionTool, project_id=self.project_id, thread_id=self.thread_id, thread_manager=self.thread_manager)
        self.thread_manager.add_tool(SandboxImageEditTool, project_id=self.project_id, thread_id=self.thread_id, thread_manager=self.thread_manager)
        self.thread_manager.add_tool(SandboxPresentationOutlineTool, project_id=self.project_id, thread_manager=self.thread_manager)
        self.thread_manager.add_tool(SandboxPresentationToolV2, project_id=self.project_id, thread_manager=self.thread_manager)
        self.thread_manager.add_tool(TaskListTool, project_id=self.project_id, thread_manager=self.thread_manager, thread_id=self.thread_id)
        self.thread_manager.add_tool(SandboxSheetsTool, project_id=self.project_id, thread_manager=self.thread_manager)
        # self.thread_manager.add_tool(SandboxWebDevTool, project_id=self.project_id, thread_id=self.thread_id, thread_manager=self.thread_manager)
        if config.RAPID_API_KEY:
            self.thread_manager.add_tool(DataProvidersTool)
        

        
        # Add Browser Tool
        from agent.tools.browser_tool import BrowserTool
        self.thread_manager.add_tool(BrowserTool, project_id=self.project_id, thread_id=self.thread_id, thread_manager=self.thread_manager)
    
    def register_agent_builder_tools(self, agent_id: str):
        from agent.tools.agent_builder_tools.agent_config_tool import AgentConfigTool
        from agent.tools.agent_builder_tools.mcp_search_tool import MCPSearchTool
        from agent.tools.agent_builder_tools.credential_profile_tool import CredentialProfileTool
        from agent.tools.agent_builder_tools.workflow_tool import WorkflowTool
        from agent.tools.agent_builder_tools.trigger_tool import TriggerTool
        from services.supabase import DBConnection
        
        db = DBConnection()
        self.thread_manager.add_tool(AgentConfigTool, thread_manager=self.thread_manager, db_connection=db, agent_id=agent_id)
        self.thread_manager.add_tool(MCPSearchTool, thread_manager=self.thread_manager, db_connection=db, agent_id=agent_id)
        self.thread_manager.add_tool(CredentialProfileTool, thread_manager=self.thread_manager, db_connection=db, agent_id=agent_id)
        self.thread_manager.add_tool(WorkflowTool, thread_manager=self.thread_manager, db_connection=db, agent_id=agent_id)
        self.thread_manager.add_tool(TriggerTool, thread_manager=self.thread_manager, db_connection=db, agent_id=agent_id)
    
    def register_custom_tools(self, enabled_tools: Dict[str, Any]):
        self.thread_manager.add_tool(ExpandMessageTool, thread_id=self.thread_id, thread_manager=self.thread_manager)
        self.thread_manager.add_tool(MessageTool)
        self.thread_manager.add_tool(TaskListTool, project_id=self.project_id, thread_manager=self.thread_manager, thread_id=self.thread_id)

        def safe_tool_check(tool_name: str) -> bool:
            try:
                if not isinstance(enabled_tools, dict):
                    return False
                tool_config = enabled_tools.get(tool_name, {})
                if not isinstance(tool_config, dict):
                    return bool(tool_config) if isinstance(tool_config, bool) else False
                return tool_config.get('enabled', False)
            except Exception:
                return False
        
        if safe_tool_check('sb_shell_tool'):
            self.thread_manager.add_tool(SandboxShellTool, project_id=self.project_id, thread_manager=self.thread_manager)
        if safe_tool_check('sb_files_tool'):
            self.thread_manager.add_tool(SandboxFilesTool, project_id=self.project_id, thread_manager=self.thread_manager)
        if safe_tool_check('sb_deploy_tool'):
            self.thread_manager.add_tool(SandboxDeployTool, project_id=self.project_id, thread_manager=self.thread_manager)
        if safe_tool_check('sb_expose_tool'):
            self.thread_manager.add_tool(SandboxExposeTool, project_id=self.project_id, thread_manager=self.thread_manager)
        if safe_tool_check('web_search_tool'):
            self.thread_manager.add_tool(SandboxWebSearchTool, project_id=self.project_id, thread_manager=self.thread_manager)
        if safe_tool_check('sb_vision_tool'):
            self.thread_manager.add_tool(SandboxVisionTool, project_id=self.project_id, thread_id=self.thread_id, thread_manager=self.thread_manager)
<<<<<<< HEAD
        if safe_tool_check('sb_presentation_tool'):
            self.thread_manager.add_tool(SandboxPresentationOutlineTool, project_id=self.project_id, thread_manager=self.thread_manager)
            self.thread_manager.add_tool(SandboxPresentationToolV2, project_id=self.project_id, thread_manager=self.thread_manager)
=======
        if safe_tool_check('sb_image_edit_tool'):
            self.thread_manager.add_tool(SandboxImageEditTool, project_id=self.project_id, thread_id=self.thread_id, thread_manager=self.thread_manager)
>>>>>>> 2f248441
        if safe_tool_check('sb_sheets_tool'):
            self.thread_manager.add_tool(SandboxSheetsTool, project_id=self.project_id, thread_manager=self.thread_manager)
        # if safe_tool_check('sb_web_dev_tool'):
        #     self.thread_manager.add_tool(SandboxWebDevTool, project_id=self.project_id, thread_id=self.thread_id, thread_manager=self.thread_manager)
        if config.RAPID_API_KEY and safe_tool_check('data_providers_tool'):
            self.thread_manager.add_tool(DataProvidersTool)

        
        if safe_tool_check('browser_tool'):
            from agent.tools.browser_tool import BrowserTool
            self.thread_manager.add_tool(BrowserTool, project_id=self.project_id, thread_id=self.thread_id, thread_manager=self.thread_manager)


class MCPManager:
    def __init__(self, thread_manager: ThreadManager, account_id: str):
        self.thread_manager = thread_manager
        self.account_id = account_id
    
    async def register_mcp_tools(self, agent_config: dict) -> Optional[MCPToolWrapper]:
        all_mcps = []
        
        if agent_config.get('configured_mcps'):
            all_mcps.extend(agent_config['configured_mcps'])
        
        if agent_config.get('custom_mcps'):
            for custom_mcp in agent_config['custom_mcps']:
                custom_type = custom_mcp.get('customType', custom_mcp.get('type', 'sse'))
                
                if custom_type == 'pipedream':
                    if 'config' not in custom_mcp:
                        custom_mcp['config'] = {}
                    
                    if not custom_mcp['config'].get('external_user_id'):
                        profile_id = custom_mcp['config'].get('profile_id')
                        if profile_id:
                            try:
                                from pipedream import profile_service
                                from uuid import UUID
                                
                                profile = await profile_service.get_profile(UUID(self.account_id), UUID(profile_id))
                                if profile:
                                    custom_mcp['config']['external_user_id'] = profile.external_user_id
                            except Exception as e:
                                logger.error(f"Error retrieving external_user_id from profile {profile_id}: {e}")
                    
                    if 'headers' in custom_mcp['config'] and 'x-pd-app-slug' in custom_mcp['config']['headers']:
                        custom_mcp['config']['app_slug'] = custom_mcp['config']['headers']['x-pd-app-slug']
                
                elif custom_type == 'composio':
                    qualified_name = custom_mcp.get('qualifiedName')
                    if not qualified_name:
                        qualified_name = f"composio.{custom_mcp['name'].replace(' ', '_').lower()}"
                    
                    mcp_config = {
                        'name': custom_mcp['name'],
                        'qualifiedName': qualified_name,
                        'config': custom_mcp.get('config', {}),
                        'enabledTools': custom_mcp.get('enabledTools', []),
                        'instructions': custom_mcp.get('instructions', ''),
                        'isCustom': True,
                        'customType': 'composio'
                    }
                    all_mcps.append(mcp_config)
                    continue
                
                mcp_config = {
                    'name': custom_mcp['name'],
                    'qualifiedName': f"custom_{custom_type}_{custom_mcp['name'].replace(' ', '_').lower()}",
                    'config': custom_mcp['config'],
                    'enabledTools': custom_mcp.get('enabledTools', []),
                    'instructions': custom_mcp.get('instructions', ''),
                    'isCustom': True,
                    'customType': custom_type
                }
                all_mcps.append(mcp_config)
        
        if not all_mcps:
            return None
        
        mcp_wrapper_instance = MCPToolWrapper(mcp_configs=all_mcps)
        try:
            await mcp_wrapper_instance.initialize_and_register_tools()
            
            updated_schemas = mcp_wrapper_instance.get_schemas()
            for method_name, schema_list in updated_schemas.items():
                for schema in schema_list:
                    self.thread_manager.tool_registry.tools[method_name] = {
                        "instance": mcp_wrapper_instance,
                        "schema": schema
                    }
            
            logger.info(f"⚡ Registered {len(updated_schemas)} MCP tools (Redis cache enabled)")
            return mcp_wrapper_instance
        except Exception as e:
            logger.error(f"Failed to initialize MCP tools: {e}")
            return None


class PromptManager:
    @staticmethod
    async def build_system_prompt(model_name: str, agent_config: Optional[dict], 
                                  is_agent_builder: bool, thread_id: str, 
                                  mcp_wrapper_instance: Optional[MCPToolWrapper]) -> dict:
        
        if "gemini-2.5-flash" in model_name.lower() and "gemini-2.5-pro" not in model_name.lower():
            default_system_content = get_gemini_system_prompt()
        else:
            default_system_content = get_system_prompt()
        
        if "anthropic" not in model_name.lower():
            sample_response_path = os.path.join(os.path.dirname(__file__), 'sample_responses/1.txt')
            with open(sample_response_path, 'r') as file:
                sample_response = file.read()
            default_system_content = default_system_content + "\n\n <sample_assistant_response>" + sample_response + "</sample_assistant_response>"
        
        if is_agent_builder:
            system_content = get_agent_builder_prompt()
        elif agent_config and agent_config.get('system_prompt'):
            system_content = render_prompt_template(agent_config['system_prompt'].strip())
        else:
            system_content = default_system_content
        
        if agent_config and (agent_config.get('configured_mcps') or agent_config.get('custom_mcps')) and mcp_wrapper_instance and mcp_wrapper_instance._initialized:
            mcp_info = "\n\n--- MCP Tools Available ---\n"
            mcp_info += "You have access to external MCP (Model Context Protocol) server tools.\n"
            mcp_info += "MCP tools can be called directly using their native function names in the standard function calling format:\n"
            mcp_info += '<function_calls>\n'
            mcp_info += '<invoke name="{tool_name}">\n'
            mcp_info += '<parameter name="param1">value1</parameter>\n'
            mcp_info += '<parameter name="param2">value2</parameter>\n'
            mcp_info += '</invoke>\n'
            mcp_info += '</function_calls>\n\n'
            
            mcp_info += "Available MCP tools:\n"
            try:
                registered_schemas = mcp_wrapper_instance.get_schemas()
                for method_name, schema_list in registered_schemas.items():
                    for schema in schema_list:
                        if schema.schema_type == SchemaType.OPENAPI:
                            func_info = schema.schema.get('function', {})
                            description = func_info.get('description', 'No description available')
                            mcp_info += f"- **{method_name}**: {description}\n"
                            
                            params = func_info.get('parameters', {})
                            props = params.get('properties', {})
                            if props:
                                mcp_info += f"  Parameters: {', '.join(props.keys())}\n"
                                
            except Exception as e:
                logger.error(f"Error listing MCP tools: {e}")
                mcp_info += "- Error loading MCP tool list\n"
            
            mcp_info += "\n🚨 CRITICAL MCP TOOL RESULT INSTRUCTIONS 🚨\n"
            mcp_info += "When you use ANY MCP (Model Context Protocol) tools:\n"
            mcp_info += "1. ALWAYS read and use the EXACT results returned by the MCP tool\n"
            mcp_info += "2. For search tools: ONLY cite URLs, sources, and information from the actual search results\n"
            mcp_info += "3. For any tool: Base your response entirely on the tool's output - do NOT add external information\n"
            mcp_info += "4. DO NOT fabricate, invent, hallucinate, or make up any sources, URLs, or data\n"
            mcp_info += "5. If you need more information, call the MCP tool again with different parameters\n"
            mcp_info += "6. When writing reports/summaries: Reference ONLY the data from MCP tool results\n"
            mcp_info += "7. If the MCP tool doesn't return enough information, explicitly state this limitation\n"
            mcp_info += "8. Always double-check that every fact, URL, and reference comes from the MCP tool output\n"
            mcp_info += "\nIMPORTANT: MCP tool results are your PRIMARY and ONLY source of truth for external data!\n"
            mcp_info += "NEVER supplement MCP results with your training data or make assumptions beyond what the tools provide.\n"
            
            system_content += mcp_info

        now = datetime.datetime.now(datetime.timezone.utc)
        datetime_info = f"\n\n=== CURRENT DATE/TIME INFORMATION ===\n"
        datetime_info += f"Today's date: {now.strftime('%A, %B %d, %Y')}\n"
        datetime_info += f"Current UTC time: {now.strftime('%H:%M:%S UTC')}\n"
        datetime_info += f"Current year: {now.strftime('%Y')}\n"
        datetime_info += f"Current month: {now.strftime('%B')}\n"
        datetime_info += f"Current day: {now.strftime('%A')}\n"
        datetime_info += "Use this information for any time-sensitive tasks, research, or when current date/time context is needed.\n"
        
        system_content += datetime_info

        return {"role": "system", "content": system_content}


class MessageManager:
    def __init__(self, client, thread_id: str, model_name: str, trace: Optional[StatefulTraceClient]):
        self.client = client
        self.thread_id = thread_id
        self.model_name = model_name
        self.trace = trace
    
    async def build_temporary_message(self) -> Optional[dict]:
        temp_message_content_list = []

        latest_browser_state_msg = await self.client.table('messages').select('*').eq('thread_id', self.thread_id).eq('type', 'browser_state').order('created_at', desc=True).limit(1).execute()
        if latest_browser_state_msg.data and len(latest_browser_state_msg.data) > 0:
            try:
                browser_content = latest_browser_state_msg.data[0]["content"]
                if isinstance(browser_content, str):
                    browser_content = json.loads(browser_content)
                screenshot_base64 = browser_content.get("screenshot_base64")
                screenshot_url = browser_content.get("image_url")
                
                browser_state_text = browser_content.copy()
                browser_state_text.pop('screenshot_base64', None)
                browser_state_text.pop('image_url', None)

                if browser_state_text:
                    temp_message_content_list.append({
                        "type": "text",
                        "text": f"The following is the current state of the browser:\n{json.dumps(browser_state_text, indent=2)}"
                    })
                
                if 'gemini' in self.model_name.lower() or 'anthropic' in self.model_name.lower() or 'openai' in self.model_name.lower():
                    if screenshot_url:
                        temp_message_content_list.append({
                            "type": "image_url",
                            "image_url": {
                                "url": screenshot_url,
                                "format": "image/jpeg"
                            }
                        })
                    elif screenshot_base64:
                        temp_message_content_list.append({
                            "type": "image_url",
                            "image_url": {
                                "url": f"data:image/jpeg;base64,{screenshot_base64}",
                            }
                        })

            except Exception as e:
                logger.error(f"Error parsing browser state: {e}")

        latest_image_context_msg = await self.client.table('messages').select('*').eq('thread_id', self.thread_id).eq('type', 'image_context').order('created_at', desc=True).limit(1).execute()
        if latest_image_context_msg.data and len(latest_image_context_msg.data) > 0:
            try:
                image_context_content = latest_image_context_msg.data[0]["content"] if isinstance(latest_image_context_msg.data[0]["content"], dict) else json.loads(latest_image_context_msg.data[0]["content"])
                base64_image = image_context_content.get("base64")
                mime_type = image_context_content.get("mime_type")
                file_path = image_context_content.get("file_path", "unknown file")

                if base64_image and mime_type:
                    temp_message_content_list.append({
                        "type": "text",
                        "text": f"Here is the image you requested to see: '{file_path}'"
                    })
                    temp_message_content_list.append({
                        "type": "image_url",
                        "image_url": {
                            "url": f"data:{mime_type};base64,{base64_image}",
                        }
                    })

                await self.client.table('messages').delete().eq('message_id', latest_image_context_msg.data[0]["message_id"]).execute()
            except Exception as e:
                logger.error(f"Error parsing image context: {e}")

        if temp_message_content_list:
            return {"role": "user", "content": temp_message_content_list}
        return None


class AgentRunner:
    def __init__(self, config: AgentConfig):
        self.config = config
    
    async def setup(self):
        if not self.config.trace:
            self.config.trace = langfuse.trace(name="run_agent", session_id=self.config.thread_id, metadata={"project_id": self.config.project_id})
        
        self.thread_manager = ThreadManager(
            trace=self.config.trace, 
            is_agent_builder=self.config.is_agent_builder or False, 
            target_agent_id=self.config.target_agent_id, 
            agent_config=self.config.agent_config
        )
        
        self.client = await self.thread_manager.db.client
        self.account_id = await get_account_id_from_thread(self.client, self.config.thread_id)
        if not self.account_id:
            raise ValueError("Could not determine account ID for thread")

        project = await self.client.table('projects').select('*').eq('project_id', self.config.project_id).execute()
        if not project.data or len(project.data) == 0:
            raise ValueError(f"Project {self.config.project_id} not found")

        project_data = project.data[0]
        sandbox_info = project_data.get('sandbox', {})
        if not sandbox_info.get('id'):
            # Sandbox is created lazily by tools when required. Do not fail setup
            # if no sandbox is present — tools will call `_ensure_sandbox()`
            # which will create and persist the sandbox metadata when needed.
            logger.info(f"No sandbox found for project {self.config.project_id}; will create lazily when needed")
    
    async def setup_tools(self):
        tool_manager = ToolManager(self.thread_manager, self.config.project_id, self.config.thread_id)
        
        if self.config.agent_config and self.config.agent_config.get('is_suna_default', False):
            suna_agent_id = self.config.agent_config['agent_id']
            tool_manager.register_agent_builder_tools(suna_agent_id)
        
        if self.config.is_agent_builder:
            tool_manager.register_agent_builder_tools(self.config.target_agent_id)

        enabled_tools = None
        if self.config.agent_config and 'agentpress_tools' in self.config.agent_config:
            raw_tools = self.config.agent_config['agentpress_tools']
            
            if isinstance(raw_tools, dict):
                if self.config.agent_config.get('is_suna_default', False) and not raw_tools:
                    enabled_tools = None
                else:
                    enabled_tools = raw_tools
            else:
                enabled_tools = None

        if enabled_tools is None:
            tool_manager.register_all_tools()
        else:
            if not isinstance(enabled_tools, dict):
                enabled_tools = {}
            tool_manager.register_custom_tools(enabled_tools)
    
    async def setup_mcp_tools(self) -> Optional[MCPToolWrapper]:
        if not self.config.agent_config:
            return None
        
        mcp_manager = MCPManager(self.thread_manager, self.account_id)
        return await mcp_manager.register_mcp_tools(self.config.agent_config)
    
    def get_max_tokens(self) -> Optional[int]:
        if "sonnet" in self.config.model_name.lower():
            return 8192
        elif "gpt-4" in self.config.model_name.lower():
            return 4096
        elif "gemini-2.5-pro" in self.config.model_name.lower():
            return 64000
        elif "kimi-k2" in self.config.model_name.lower():
            return 8192
        return None
    
    async def run(self) -> AsyncGenerator[Dict[str, Any], None]:
        await self.setup()
        await self.setup_tools()
        mcp_wrapper_instance = await self.setup_mcp_tools()
        
        system_message = await PromptManager.build_system_prompt(
            self.config.model_name, self.config.agent_config, 
            self.config.is_agent_builder, self.config.thread_id, 
            mcp_wrapper_instance
        )

        iteration_count = 0
        continue_execution = True

        latest_user_message = await self.client.table('messages').select('*').eq('thread_id', self.config.thread_id).eq('type', 'user').order('created_at', desc=True).limit(1).execute()
        if latest_user_message.data and len(latest_user_message.data) > 0:
            data = latest_user_message.data[0]['content']
            if isinstance(data, str):
                data = json.loads(data)
            if self.config.trace:
                self.config.trace.update(input=data['content'])

        message_manager = MessageManager(self.client, self.config.thread_id, self.config.model_name, self.config.trace)

        while continue_execution and iteration_count < self.config.max_iterations:
            iteration_count += 1

            can_run, message, subscription = await check_billing_status(self.client, self.account_id)
            if not can_run:
                error_msg = f"Billing limit reached: {message}"
                yield {
                    "type": "status",
                    "status": "stopped",
                    "message": error_msg
                }
                break

            latest_message = await self.client.table('messages').select('*').eq('thread_id', self.config.thread_id).in_('type', ['assistant', 'tool', 'user']).order('created_at', desc=True).limit(1).execute()
            if latest_message.data and len(latest_message.data) > 0:
                message_type = latest_message.data[0].get('type')
                if message_type == 'assistant':
                    continue_execution = False
                    break

            temporary_message = await message_manager.build_temporary_message()
            max_tokens = self.get_max_tokens()
            
            generation = self.config.trace.generation(name="thread_manager.run_thread") if self.config.trace else None
            try:
                response = await self.thread_manager.run_thread(
                    thread_id=self.config.thread_id,
                    system_prompt=system_message,
                    stream=self.config.stream,
                    llm_model=self.config.model_name,
                    llm_temperature=0,
                    llm_max_tokens=max_tokens,
                    tool_choice="auto",
                    max_xml_tool_calls=1,
                    temporary_message=temporary_message,
                    processor_config=ProcessorConfig(
                        xml_tool_calling=True,
                        native_tool_calling=False,
                        execute_tools=True,
                        execute_on_stream=True,
                        tool_execution_strategy="parallel",
                        xml_adding_strategy="user_message"
                    ),
                    native_max_auto_continues=self.config.native_max_auto_continues,
                    include_xml_examples=True,
                    enable_thinking=self.config.enable_thinking,
                    reasoning_effort=self.config.reasoning_effort,
                    enable_context_manager=self.config.enable_context_manager,
                    generation=generation
                )

                if isinstance(response, dict) and "status" in response and response["status"] == "error":
                    yield response
                    break

                last_tool_call = None
                agent_should_terminate = False
                error_detected = False
                full_response = ""

                try:
                    if hasattr(response, '__aiter__') and not isinstance(response, dict):
                        async for chunk in response:
                            if isinstance(chunk, dict) and chunk.get('type') == 'status' and chunk.get('status') == 'error':
                                error_detected = True
                                yield chunk
                                continue
                            
                            if chunk.get('type') == 'status':
                                try:
                                    metadata = chunk.get('metadata', {})
                                    if isinstance(metadata, str):
                                        metadata = json.loads(metadata)
                                    
                                    if metadata.get('agent_should_terminate'):
                                        agent_should_terminate = True
                                        
                                        content = chunk.get('content', {})
                                        if isinstance(content, str):
                                            content = json.loads(content)
                                        
                                        if content.get('function_name'):
                                            last_tool_call = content['function_name']
                                        elif content.get('xml_tag_name'):
                                            last_tool_call = content['xml_tag_name']
                                            
                                except Exception:
                                    pass
                            
                            if chunk.get('type') == 'assistant' and 'content' in chunk:
                                try:
                                    content = chunk.get('content', '{}')
                                    if isinstance(content, str):
                                        assistant_content_json = json.loads(content)
                                    else:
                                        assistant_content_json = content

                                    assistant_text = assistant_content_json.get('content', '')
                                    full_response += assistant_text
                                    if isinstance(assistant_text, str):
                                        if '</ask>' in assistant_text or '</complete>' in assistant_text or '</web-browser-takeover>' in assistant_text:
                                           if '</ask>' in assistant_text:
                                               xml_tool = 'ask'
                                           elif '</complete>' in assistant_text:
                                               xml_tool = 'complete'
                                           elif '</web-browser-takeover>' in assistant_text:
                                               xml_tool = 'web-browser-takeover'

                                           last_tool_call = xml_tool
                                
                                except json.JSONDecodeError:
                                    pass
                                except Exception:
                                    pass

                            yield chunk
                    else:
                        error_detected = True

                    if error_detected:
                        if generation:
                            generation.end(output=full_response, status_message="error_detected", level="ERROR")
                        break
                        
                    if agent_should_terminate or last_tool_call in ['ask', 'complete', 'web-browser-takeover']:
                        if generation:
                            generation.end(output=full_response, status_message="agent_stopped")
                        continue_execution = False

                except Exception as e:
                    error_msg = f"Error during response streaming: {str(e)}"
                    if generation:
                        generation.end(output=full_response, status_message=error_msg, level="ERROR")
                    yield {
                        "type": "status",
                        "status": "error",
                        "message": error_msg
                    }
                    break
                    
            except Exception as e:
                error_msg = f"Error running thread: {str(e)}"
                yield {
                    "type": "status",
                    "status": "error",
                    "message": error_msg
                }
                break
            
            if generation:
                generation.end(output=full_response)

        asyncio.create_task(asyncio.to_thread(lambda: langfuse.flush()))


async def run_agent(
    thread_id: str,
    project_id: str,
    stream: bool,
    thread_manager: Optional[ThreadManager] = None,
    native_max_auto_continues: int = 25,
    max_iterations: int = 100,
    model_name: str = "anthropic/claude-sonnet-4-20250514",
    enable_thinking: Optional[bool] = False,
    reasoning_effort: Optional[str] = 'low',
    enable_context_manager: bool = True,
    agent_config: Optional[dict] = None,    
    trace: Optional[StatefulTraceClient] = None,
    is_agent_builder: Optional[bool] = False,
    target_agent_id: Optional[str] = None
):
    effective_model = model_name
    if model_name == "anthropic/claude-sonnet-4-20250514" and agent_config and agent_config.get('model'):
        effective_model = agent_config['model']
        logger.info(f"Using model from agent config: {effective_model} (no user selection)")
    elif model_name != "anthropic/claude-sonnet-4-20250514":
        logger.info(f"Using user-selected model: {effective_model}")
    else:
        logger.info(f"Using default model: {effective_model}")
    
    config = AgentConfig(
        thread_id=thread_id,
        project_id=project_id,
        stream=stream,
        native_max_auto_continues=native_max_auto_continues,
        max_iterations=max_iterations,
        model_name=effective_model,
        enable_thinking=enable_thinking,
        reasoning_effort=reasoning_effort,
        enable_context_manager=enable_context_manager,
        agent_config=agent_config,
        trace=trace,
        is_agent_builder=is_agent_builder,
        target_agent_id=target_agent_id
    )
    
    runner = AgentRunner(config)
    async for chunk in runner.run():
        yield chunk<|MERGE_RESOLUTION|>--- conflicted
+++ resolved
@@ -130,14 +130,11 @@
             self.thread_manager.add_tool(SandboxWebSearchTool, project_id=self.project_id, thread_manager=self.thread_manager)
         if safe_tool_check('sb_vision_tool'):
             self.thread_manager.add_tool(SandboxVisionTool, project_id=self.project_id, thread_id=self.thread_id, thread_manager=self.thread_manager)
-<<<<<<< HEAD
         if safe_tool_check('sb_presentation_tool'):
             self.thread_manager.add_tool(SandboxPresentationOutlineTool, project_id=self.project_id, thread_manager=self.thread_manager)
             self.thread_manager.add_tool(SandboxPresentationToolV2, project_id=self.project_id, thread_manager=self.thread_manager)
-=======
         if safe_tool_check('sb_image_edit_tool'):
             self.thread_manager.add_tool(SandboxImageEditTool, project_id=self.project_id, thread_id=self.thread_id, thread_manager=self.thread_manager)
->>>>>>> 2f248441
         if safe_tool_check('sb_sheets_tool'):
             self.thread_manager.add_tool(SandboxSheetsTool, project_id=self.project_id, thread_manager=self.thread_manager)
         # if safe_tool_check('sb_web_dev_tool'):
