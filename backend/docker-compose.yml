--- conflicted
+++ resolved
@@ -42,11 +42,7 @@
     build:
       context: .
       dockerfile: Dockerfile
-<<<<<<< HEAD
-    command: python -m dramatiq --processes 4 --threads 4 run_agent_background run_workflow_background
-=======
-    command: python -m dramatiq --skip-logging --processes 4 --threads 4 run_agent_background
->>>>>>> 70d380ac
+    command: python -m dramatiq --skip-logging --processes 4 --threads 4 run_agent_background run_workflow_background
     env_file:
       - .env
     volumes:
