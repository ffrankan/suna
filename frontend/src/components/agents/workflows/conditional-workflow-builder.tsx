--- conflicted
+++ resolved
@@ -56,12 +56,9 @@
       'web_search_tool': 'Web Search',
       'sb_vision_tool': 'Vision Tool',
       'data_providers_tool': 'Data Providers',
-<<<<<<< HEAD
       'sb_presentation_outline_tool': 'Presentation Outline',
       'sb_presentation_tool': 'Presentation Tool',
-=======
       'sb_sheets_tool': 'Sheets Tool',
->>>>>>> 33739679
     };
     return agentPressMapping[toolName] || toolName;
   } else {
