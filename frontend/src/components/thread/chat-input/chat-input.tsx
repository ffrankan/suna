'use client';

import React, {
  useState,
  useRef,
  useEffect,
  forwardRef,
  useImperativeHandle,
} from 'react';
import { useAgents } from '@/hooks/react-query/agents/use-agents';

import { Card, CardContent } from '@/components/ui/card';
import { handleFiles } from './file-upload-handler';
import { MessageInput } from './message-input';
import { AttachmentGroup } from '../attachment-group';
import { useModelSelection } from './_use-model-selection';
import { useFileDelete } from '@/hooks/react-query/files';
import { useQueryClient } from '@tanstack/react-query';
import { ToolCallInput } from './floating-tool-preview';
import { ChatSnack } from './chat-snack';
import { Brain, Zap, Workflow, Database, ArrowDown } from 'lucide-react';
import { FaGoogle, FaDiscord } from 'react-icons/fa';
import { SiNotion } from 'react-icons/si';
import { AgentConfigModal } from '@/components/agents/agent-config-modal';
import { IntegrationsRegistry } from '@/components/agents/integrations-registry';
import { Dialog, DialogContent, DialogHeader, DialogTitle } from '@/components/ui/dialog';
import { useSubscriptionWithStreaming } from '@/hooks/react-query/subscriptions/use-subscriptions';
import { isLocalMode } from '@/lib/config';
import { BillingModal } from '@/components/billing/billing-modal';
import { useRouter } from 'next/navigation';
import posthog from 'posthog-js';

export interface ChatInputHandles {
  getPendingFiles: () => File[];
  clearPendingFiles: () => void;
}

export interface ChatInputProps {
  onSubmit: (
    message: string,
    options?: { model_name?: string; enable_thinking?: boolean },
  ) => void;
  placeholder?: string;
  loading?: boolean;
  disabled?: boolean;
  isAgentRunning?: boolean;
  onStopAgent?: () => void;
  autoFocus?: boolean;
  value?: string;
  onChange?: (value: string) => void;
  onFileBrowse?: () => void;
  sandboxId?: string;
  hideAttachments?: boolean;
  selectedAgentId?: string;
  onAgentSelect?: (agentId: string | undefined) => void;
  agentName?: string;
  messages?: any[];
  bgColor?: string;
  toolCalls?: ToolCallInput[];
  toolCallIndex?: number;
  showToolPreview?: boolean;
  onExpandToolPreview?: () => void;
  isLoggedIn?: boolean;
  enableAdvancedConfig?: boolean;
  onConfigureAgent?: (agentId: string) => void;
  hideAgentSelection?: boolean;
  defaultShowSnackbar?: 'tokens' | 'upgrade' | false;
  showToLowCreditUsers?: boolean;
  agentMetadata?: {
    is_suna_default?: boolean;
  };
  showScrollToBottomIndicator?: boolean;
  onScrollToBottom?: () => void;
}

export interface UploadedFile {
  name: string;
  path: string;
  size: number;
  type: string;
  localUrl?: string;
}



export const ChatInput = forwardRef<ChatInputHandles, ChatInputProps>(
  (
    {
      onSubmit,
      placeholder = 'Describe what you need help with...',
      loading = false,
      disabled = false,
      isAgentRunning = false,
      onStopAgent,
      autoFocus = true,
      value: controlledValue,
      onChange: controlledOnChange,
      onFileBrowse,
      sandboxId,
      hideAttachments = false,
      selectedAgentId,
      onAgentSelect,
      agentName,
      messages = [],
      bgColor = 'bg-card',
      toolCalls = [],
      toolCallIndex = 0,
      showToolPreview = false,
      onExpandToolPreview,
      isLoggedIn = true,
      enableAdvancedConfig = false,
      onConfigureAgent,
      hideAgentSelection = false,
      defaultShowSnackbar = false,
      showToLowCreditUsers = true,
      agentMetadata,
      showScrollToBottomIndicator = false,
      onScrollToBottom,
    },
    ref,
  ) => {
    const isControlled =
      controlledValue !== undefined && controlledOnChange !== undefined;
    const router = useRouter();

    const [uncontrolledValue, setUncontrolledValue] = useState('');
    const value = isControlled ? controlledValue : uncontrolledValue;

    const isSunaAgent = agentMetadata?.is_suna_default || false;

    const [uploadedFiles, setUploadedFiles] = useState<UploadedFile[]>([]);
    const [pendingFiles, setPendingFiles] = useState<File[]>([]);
    const [isUploading, setIsUploading] = useState(false);
    const [isDraggingOver, setIsDraggingOver] = useState(false);
    const [configModalOpen, setConfigModalOpen] = useState(false);
    const [configModalTab, setConfigModalTab] = useState('integrations');
    const [registryDialogOpen, setRegistryDialogOpen] = useState(false);
    const [showSnackbar, setShowSnackbar] = useState(defaultShowSnackbar);
    const [userDismissedUsage, setUserDismissedUsage] = useState(false);
    const [billingModalOpen, setBillingModalOpen] = useState(false);

    const {
      selectedModel,
      setSelectedModel: handleModelChange,
      subscriptionStatus,
      allModels: modelOptions,
      canAccessModel,
      getActualModelId,
      refreshCustomModels,
    } = useModelSelection();

    const { data: subscriptionData } = useSubscriptionWithStreaming(isAgentRunning);
    const deleteFileMutation = useFileDelete();
    const queryClient = useQueryClient();

    // Show usage preview logic:
    // - Always show to free users when showToLowCreditUsers is true
    // - For paid users, only show when they're at 70% or more of their cost limit (30% or below remaining)
    const shouldShowUsage = !isLocalMode() && subscriptionData && showToLowCreditUsers && (() => {
      // Free users: always show
      if (subscriptionStatus === 'no_subscription') {
        return true;
      }

      // Paid users: only show when at 70% or more of cost limit
      const currentUsage = subscriptionData.current_usage || 0;
      const costLimit = subscriptionData.cost_limit || 0;

      if (costLimit === 0) return false; // No limit set

      return currentUsage >= (costLimit * 0.7); // 70% or more used (30% or less remaining)
    })();

    // Auto-show usage preview when we have subscription data
    useEffect(() => {
      if (shouldShowUsage && defaultShowSnackbar !== false && !userDismissedUsage && (showSnackbar === false || showSnackbar === defaultShowSnackbar)) {
        setShowSnackbar('upgrade');
      } else if (!shouldShowUsage && showSnackbar !== false) {
        setShowSnackbar(false);
      }
    }, [subscriptionData, showSnackbar, defaultShowSnackbar, shouldShowUsage, subscriptionStatus, showToLowCreditUsers, userDismissedUsage]);

    const textareaRef = useRef<HTMLTextAreaElement>(null);
    const fileInputRef = useRef<HTMLInputElement>(null);
    const hasLoadedFromLocalStorage = useRef(false);

    const { data: agentsResponse } = useAgents();
    const agents = agentsResponse?.agents || [];

    useImperativeHandle(ref, () => ({
      getPendingFiles: () => pendingFiles,
      clearPendingFiles: () => setPendingFiles([]),
    }));

    useEffect(() => {
      if (typeof window !== 'undefined' && onAgentSelect && !hasLoadedFromLocalStorage.current && agents.length > 0) {
        const urlParams = new URLSearchParams(window.location.search);
        const hasAgentIdInUrl = urlParams.has('agent_id');
        if (!selectedAgentId && !hasAgentIdInUrl) {
          const savedAgentId = localStorage.getItem('lastSelectedAgentId');
          if (savedAgentId) {
            if (savedAgentId === 'suna') {
              const defaultSunaAgent = agents.find(agent => agent.metadata?.is_suna_default);
              if (defaultSunaAgent) {
                onAgentSelect(defaultSunaAgent.agent_id);
              } else {
                onAgentSelect(undefined);
              }
            } else {
              onAgentSelect(savedAgentId);
            }
          } else {
            const defaultSunaAgent = agents.find(agent => agent.metadata?.is_suna_default);
            if (defaultSunaAgent) {
              console.log('Auto-selecting default Suna agent:', defaultSunaAgent.agent_id);
              onAgentSelect(defaultSunaAgent.agent_id);
            } else if (agents.length > 0) {
              console.log('No default Suna agent found, selecting first available agent:', agents[0].agent_id);
              onAgentSelect(agents[0].agent_id);
            } else {
              console.log('No agents available, keeping undefined');
              onAgentSelect(undefined);
            }
          }
        } else {
          console.log('Skipping localStorage load:', {
            hasSelectedAgent: !!selectedAgentId,
            hasAgentIdInUrl,
            selectedAgentId
          });
        }
        hasLoadedFromLocalStorage.current = true;
      }
    }, [onAgentSelect, selectedAgentId, agents]); // Add agents to dependencies

    // Save selected agent to localStorage whenever it changes
    useEffect(() => {
      if (typeof window !== 'undefined' && agents.length > 0) {
        // Check if the selected agent is the Suna default agent
        const selectedAgent = agents.find(agent => agent.agent_id === selectedAgentId);
        const isSunaAgent = selectedAgent?.metadata?.is_suna_default || selectedAgentId === undefined;

        // Use 'suna' as a special key for the Suna default agent
        const keyToStore = isSunaAgent ? 'suna' : selectedAgentId;
        console.log('Saving selected agent to localStorage:', keyToStore, 'for selectedAgentId:', selectedAgentId);
        localStorage.setItem('lastSelectedAgentId', keyToStore);
      }
    }, [selectedAgentId, agents]);

    useEffect(() => {
      if (autoFocus && textareaRef.current) {
        textareaRef.current.focus();
      }
    }, [autoFocus]);

    const handleSubmit = async (e: React.FormEvent) => {
      e.preventDefault();
      if (
        (!value.trim() && uploadedFiles.length === 0) ||
        loading ||
        (disabled && !isAgentRunning)
      )
        return;

      if (isAgentRunning && onStopAgent) {
        onStopAgent();
        return;
      }

      let message = value;

      if (uploadedFiles.length > 0) {
        const fileInfo = uploadedFiles
          .map((file) => `[Uploaded File: ${file.path}]`)
          .join('\n');
        message = message ? `${message}\n\n${fileInfo}` : fileInfo;
      }

      let baseModelName = getActualModelId(selectedModel);
      let thinkingEnabled = false;
      if (selectedModel.endsWith('-thinking')) {
        baseModelName = getActualModelId(selectedModel.replace(/-thinking$/, ''));
        thinkingEnabled = true;
      }

      posthog.capture("task_prompt_submitted", { message });

      onSubmit(message, {
        model_name: baseModelName,
        enable_thinking: thinkingEnabled,
      });

      if (!isControlled) {
        setUncontrolledValue('');
      }

      setUploadedFiles([]);
    };

    const handleChange = (e: React.ChangeEvent<HTMLTextAreaElement>) => {
      const newValue = e.target.value;
      if (isControlled) {
        controlledOnChange(newValue);
      } else {
        setUncontrolledValue(newValue);
      }
    };

    const handleTranscription = (transcribedText: string) => {
      const currentValue = isControlled ? controlledValue : uncontrolledValue;
      const newValue = currentValue ? `${currentValue} ${transcribedText}` : transcribedText;

      if (isControlled) {
        controlledOnChange(newValue);
      } else {
        setUncontrolledValue(newValue);
      }
    };

    const removeUploadedFile = (index: number) => {
      const fileToRemove = uploadedFiles[index];

      // Clean up local URL if it exists
      if (fileToRemove.localUrl) {
        URL.revokeObjectURL(fileToRemove.localUrl);
      }

      // Remove from local state immediately for responsive UI
      setUploadedFiles((prev) => prev.filter((_, i) => i !== index));
      if (!sandboxId && pendingFiles.length > index) {
        setPendingFiles((prev) => prev.filter((_, i) => i !== index));
      }

      // Check if file is referenced in existing chat messages before deleting from server
      const isFileUsedInChat = messages.some(message => {
        const content = typeof message.content === 'string' ? message.content : '';
        return content.includes(`[Uploaded File: ${fileToRemove.path}]`);
      });

      // Only delete from server if file is not referenced in chat history
      if (sandboxId && fileToRemove.path && !isFileUsedInChat) {
        deleteFileMutation.mutate({
          sandboxId,
          filePath: fileToRemove.path,
        }, {
          onError: (error) => {
            console.error('Failed to delete file from server:', error);
          }
        });
      } else if (isFileUsedInChat) {
        console.log(`Skipping server deletion for ${fileToRemove.path} - file is referenced in chat history`);
      }
    };

    const handleDragOver = (e: React.DragEvent<HTMLDivElement>) => {
      e.preventDefault();
      e.stopPropagation();
      setIsDraggingOver(true);
    };

    const handleDragLeave = (e: React.DragEvent<HTMLDivElement>) => {
      e.preventDefault();
      e.stopPropagation();
      setIsDraggingOver(false);
    };



    return (
      <div className="mx-auto w-full max-w-4xl relative">
        <div className="relative">
          <ChatSnack
            toolCalls={toolCalls}
            toolCallIndex={toolCallIndex}
            onExpandToolPreview={onExpandToolPreview}
            agentName={agentName}
            showToolPreview={showToolPreview}
            showUsagePreview={showSnackbar}
            subscriptionData={subscriptionData}
            onCloseUsage={() => { setShowSnackbar(false); setUserDismissedUsage(true); }}
            onOpenUpgrade={() => setBillingModalOpen(true)}
            isVisible={showToolPreview || !!showSnackbar}
          />

          {/* Scroll to bottom button */}
          {showScrollToBottomIndicator && onScrollToBottom && (
            <button
              onClick={onScrollToBottom}
              className={`absolute cursor-pointer right-3 z-50 w-8 h-8 rounded-full bg-card border border-border transition-all duration-200 hover:scale-105 flex items-center justify-center ${showToolPreview || !!showSnackbar ? '-top-12' : '-top-5'
                }`}
              title="Scroll to bottom"
            >
              <ArrowDown className="w-4 h-4 text-muted-foreground" />
            </button>
          )}
          <Card
            className={`-mb-2 shadow-none w-full max-w-4xl mx-auto bg-transparent border-none overflow-visible ${enableAdvancedConfig && selectedAgentId ? '' : 'rounded-3xl'} relative z-20`}
            onDragOver={handleDragOver}
            onDragLeave={handleDragLeave}
            onDrop={(e) => {
              e.preventDefault();
              e.stopPropagation();
              setIsDraggingOver(false);
              if (fileInputRef.current && e.dataTransfer.files.length > 0) {
                const files = Array.from(e.dataTransfer.files);
                handleFiles(
                  files,
                  sandboxId,
                  setPendingFiles,
                  setUploadedFiles,
                  setIsUploading,
                  messages,
                  queryClient,
                );
              }
            }}
          >


            <div className="w-full text-sm flex flex-col justify-between items-start rounded-lg">
              <CardContent className={`w-full p-1.5 pb-2 ${bgColor} border rounded-3xl`}>
                <AttachmentGroup
                  files={uploadedFiles || []}
                  sandboxId={sandboxId}
                  onRemove={removeUploadedFile}
                  layout="inline"
                  maxHeight="216px"
                  showPreviews={true}
                />
                <MessageInput
                  ref={textareaRef}
                  value={value}
                  onChange={handleChange}
                  onSubmit={handleSubmit}
                  onTranscription={handleTranscription}
                  placeholder={placeholder}
                  loading={loading}
                  disabled={disabled}
                  isAgentRunning={isAgentRunning}
                  onStopAgent={onStopAgent}
                  isDraggingOver={isDraggingOver}
                  uploadedFiles={uploadedFiles}

                  fileInputRef={fileInputRef}
                  isUploading={isUploading}
                  sandboxId={sandboxId}
                  setPendingFiles={setPendingFiles}
                  setUploadedFiles={setUploadedFiles}
                  setIsUploading={setIsUploading}
                  hideAttachments={hideAttachments}
                  messages={messages}

                  selectedModel={selectedModel}
                  onModelChange={handleModelChange}
                  modelOptions={modelOptions}
                  subscriptionStatus={subscriptionStatus}
                  canAccessModel={canAccessModel}
                  refreshCustomModels={refreshCustomModels}
                  isLoggedIn={isLoggedIn}

                  selectedAgentId={selectedAgentId}
                  onAgentSelect={onAgentSelect}
                  hideAgentSelection={hideAgentSelection}
                />
              </CardContent>
<<<<<<< HEAD
            </div>
          </Card>
          
          {/* Advanced Config Section - Slides underneath chat input */}
          {enableAdvancedConfig && selectedAgentId && (
            <div className="w-full max-w-4xl mx-auto -mt-12 relative z-10">
                              <div className="bg-muted/30 border border-border/50 rounded-b-2xl px-4 py-2 pt-8 transition-all duration-300 ease-out">
                {/* Show all config options in a single horizontal line */}
                <div className="flex items-center justify-between gap-1 overflow-x-auto scrollbar-none relative z-20">
                  <button
                    onClick={() => setRegistryDialogOpen(true)}
                    className="flex items-center gap-1.5 text-muted-foreground hover:text-foreground transition-all duration-200 px-2.5 py-1.5 rounded-md hover:bg-muted/50 border border-transparent hover:border-border/30 flex-shrink-0 cursor-pointer relative"
                  >
                    <div className="flex items-center -space-x-0.5">
                      <div className="w-4 h-4 bg-white dark:bg-muted border border-border rounded-full flex items-center justify-center shadow-sm">
                        <FaGoogle className="w-2.5 h-2.5" />
                      </div>
                      <div className="w-4 h-4 bg-white dark:bg-muted border border-border rounded-full flex items-center justify-center shadow-sm">
                        <FaDiscord className="w-2.5 h-2.5" />
                      </div>
                      <div className="w-4 h-4 bg-white dark:bg-muted border border-border rounded-full flex items-center justify-center shadow-sm">
                        <SiNotion className="w-2.5 h-2.5" />
                      </div>
=======

              {enableAdvancedConfig && selectedAgentId && (
                <div className="w-full border-t border-border/30 bg-muted/20 px-4 py-1.5 rounded-b-3xl border-l border-r border-b border-border">
                  <div className="flex items-center justify-between">
                    <div className="flex items-center gap-1 overflow-x-auto scrollbar-none">
                      <button
                        onClick={() => setRegistryDialogOpen(true)}
                        className="flex items-center gap-1.5 text-muted-foreground hover:text-foreground transition-all duration-200 px-2.5 py-1.5 rounded-xl hover:bg-muted/50 border border-transparent hover:border-border/30 flex-shrink-0"
                      >
                        <div className="flex items-center -space-x-0.5">
                          <div className="w-5 h-5 bg-white dark:bg-muted border border-border rounded-full flex items-center justify-center shadow-sm">
                            <FaGoogle className="w-3 h-3" />
                          </div>
                          <div className="w-5 h-5 bg-white dark:bg-muted border border-border rounded-full flex items-center justify-center shadow-sm">
                            <FaDiscord className="w-3 h-3" />
                          </div>
                          <div className="w-5 h-5 bg-white dark:bg-muted border border-border rounded-full flex items-center justify-center shadow-sm">
                            <SiNotion className="w-3 h-3" />
                          </div>
                        </div>
                        <span className="text-xs font-medium">Integrations</span>
                      </button>

                      <div className="w-px h-4 bg-border/60" />

                      <button
                        onClick={() => router.push(`/agents/config/${selectedAgentId}?tab=configuration&accordion=instructions`)}
                        className="flex items-center gap-1.5 text-muted-foreground hover:text-foreground transition-all duration-200 px-2.5 py-1.5 rounded-xl hover:bg-muted/50 border border-transparent hover:border-border/30 flex-shrink-0"
                      >
                        <Brain className="h-3.5 w-3.5 flex-shrink-0" />
                        <span className="text-xs font-medium">Instructions</span>
                      </button>

                      <div className="w-px h-4 bg-border/60" />

                      <button
                        onClick={() => router.push(`/agents/config/${selectedAgentId}?tab=configuration&accordion=knowledge`)}
                        className="flex items-center gap-1.5 text-muted-foreground hover:text-foreground transition-all duration-200 px-2.5 py-1.5 rounded-xl hover:bg-muted/50 border border-transparent hover:border-border/30 flex-shrink-0"
                      >
                        <Database className="h-3.5 w-3.5 flex-shrink-0" />
                        <span className="text-xs font-medium">Knowledge</span>
                      </button>

                      <div className="w-px h-4 bg-border/60" />

                      <button
                        onClick={() => router.push(`/agents/config/${selectedAgentId}?tab=configuration&accordion=triggers`)}
                        className="flex items-center gap-1.5 text-muted-foreground hover:text-foreground transition-all duration-200 px-2.5 py-1.5 rounded-xl hover:bg-muted/50 border border-transparent hover:border-border/30 flex-shrink-0"
                      >
                        <Zap className="h-3.5 w-3.5 flex-shrink-0" />
                        <span className="text-xs font-medium">Triggers</span>
                      </button>

                      <div className="w-px h-4 bg-border/60" />

                      <button
                        onClick={() => router.push(`/agents/config/${selectedAgentId}?tab=configuration&accordion=workflows`)}
                        className="flex items-center gap-1.5 text-muted-foreground hover:text-foreground transition-all duration-200 px-2.5 py-1.5 rounded-xl hover:bg-muted/50 border border-transparent hover:border-border/30 flex-shrink-0"
                      >
                        <Workflow className="h-3.5 w-3.5 flex-shrink-0" />
                        <span className="text-xs font-medium">Workflows</span>
                      </button>
>>>>>>> a1ef96b2
                    </div>
                    <span className="text-xs font-medium">Integrations</span>
                  </button>



                  <button
                    onClick={() => router.push(`/agents/config/${selectedAgentId}?tab=configuration&accordion=instructions`)}
                    className="flex items-center gap-1.5 text-muted-foreground hover:text-foreground transition-all duration-200 px-2.5 py-1.5 rounded-md hover:bg-muted/50 border border-transparent hover:border-border/30 flex-shrink-0 cursor-pointer relative"
                  >
                    <Brain className="h-3.5 w-3.5 flex-shrink-0" />
                    <span className="text-xs font-medium">Instructions</span>
                  </button>



                  <button
                    onClick={() => router.push(`/agents/config/${selectedAgentId}?tab=configuration&accordion=knowledge`)}
                    className="flex items-center gap-1.5 text-muted-foreground hover:text-foreground transition-all duration-200 px-2.5 py-1.5 rounded-md hover:bg-muted/50 border border-transparent hover:border-border/30 flex-shrink-0 cursor-pointer relative"
                  >
                    <Database className="h-3.5 w-3.5 flex-shrink-0" />
                    <span className="text-xs font-medium">Knowledge</span>
                  </button>



                  <button
                    onClick={() => router.push(`/agents/config/${selectedAgentId}?tab=configuration&accordion=triggers`)}
                    className="flex items-center gap-1.5 text-muted-foreground hover:text-foreground transition-all duration-200 px-2.5 py-1.5 rounded-md hover:bg-muted/50 border border-transparent hover:border-border/30 flex-shrink-0 cursor-pointer relative"
                  >
                    <Zap className="h-3.5 w-3.5 flex-shrink-0" />
                    <span className="text-xs font-medium">Triggers</span>
                  </button>



                  <button
                    onClick={() => router.push(`/agents/config/${selectedAgentId}?tab=configuration&accordion=workflows`)}
                    className="flex items-center gap-1.5 text-muted-foreground hover:text-foreground transition-all duration-200 px-2.5 py-1.5 rounded-md hover:bg-muted/50 border border-transparent hover:border-border/30 flex-shrink-0 cursor-pointer relative"
                  >
                    <Workflow className="h-3.5 w-3.5 flex-shrink-0" />
                    <span className="text-xs font-medium">Workflows</span>
                  </button>
                </div>
              </div>
            </div>
          )}

          <AgentConfigModal
            isOpen={configModalOpen}
            onOpenChange={setConfigModalOpen}
            selectedAgentId={selectedAgentId}
            onAgentSelect={onAgentSelect}
            initialTab={configModalTab}
          />
          <Dialog open={registryDialogOpen} onOpenChange={setRegistryDialogOpen}>
            <DialogContent className="p-0 max-w-6xl h-[90vh] overflow-hidden">
              <DialogHeader className="sr-only">
                <DialogTitle>Integrations</DialogTitle>
              </DialogHeader>
              <IntegrationsRegistry
                showAgentSelector={true}
                selectedAgentId={selectedAgentId}
                onAgentChange={onAgentSelect}
                onToolsSelected={(profileId, selectedTools, appName, appSlug) => {
                  console.log('Tools selected:', { profileId, selectedTools, appName, appSlug });
                }}
              />
            </DialogContent>
          </Dialog>
          <BillingModal
            open={billingModalOpen}
            onOpenChange={setBillingModalOpen}
          />
        </div>
      </div>
    );
  },
);

ChatInput.displayName = 'ChatInput';<|MERGE_RESOLUTION|>--- conflicted
+++ resolved
@@ -463,7 +463,6 @@
                   hideAgentSelection={hideAgentSelection}
                 />
               </CardContent>
-<<<<<<< HEAD
             </div>
           </Card>
           
@@ -487,70 +486,6 @@
                       <div className="w-4 h-4 bg-white dark:bg-muted border border-border rounded-full flex items-center justify-center shadow-sm">
                         <SiNotion className="w-2.5 h-2.5" />
                       </div>
-=======
-
-              {enableAdvancedConfig && selectedAgentId && (
-                <div className="w-full border-t border-border/30 bg-muted/20 px-4 py-1.5 rounded-b-3xl border-l border-r border-b border-border">
-                  <div className="flex items-center justify-between">
-                    <div className="flex items-center gap-1 overflow-x-auto scrollbar-none">
-                      <button
-                        onClick={() => setRegistryDialogOpen(true)}
-                        className="flex items-center gap-1.5 text-muted-foreground hover:text-foreground transition-all duration-200 px-2.5 py-1.5 rounded-xl hover:bg-muted/50 border border-transparent hover:border-border/30 flex-shrink-0"
-                      >
-                        <div className="flex items-center -space-x-0.5">
-                          <div className="w-5 h-5 bg-white dark:bg-muted border border-border rounded-full flex items-center justify-center shadow-sm">
-                            <FaGoogle className="w-3 h-3" />
-                          </div>
-                          <div className="w-5 h-5 bg-white dark:bg-muted border border-border rounded-full flex items-center justify-center shadow-sm">
-                            <FaDiscord className="w-3 h-3" />
-                          </div>
-                          <div className="w-5 h-5 bg-white dark:bg-muted border border-border rounded-full flex items-center justify-center shadow-sm">
-                            <SiNotion className="w-3 h-3" />
-                          </div>
-                        </div>
-                        <span className="text-xs font-medium">Integrations</span>
-                      </button>
-
-                      <div className="w-px h-4 bg-border/60" />
-
-                      <button
-                        onClick={() => router.push(`/agents/config/${selectedAgentId}?tab=configuration&accordion=instructions`)}
-                        className="flex items-center gap-1.5 text-muted-foreground hover:text-foreground transition-all duration-200 px-2.5 py-1.5 rounded-xl hover:bg-muted/50 border border-transparent hover:border-border/30 flex-shrink-0"
-                      >
-                        <Brain className="h-3.5 w-3.5 flex-shrink-0" />
-                        <span className="text-xs font-medium">Instructions</span>
-                      </button>
-
-                      <div className="w-px h-4 bg-border/60" />
-
-                      <button
-                        onClick={() => router.push(`/agents/config/${selectedAgentId}?tab=configuration&accordion=knowledge`)}
-                        className="flex items-center gap-1.5 text-muted-foreground hover:text-foreground transition-all duration-200 px-2.5 py-1.5 rounded-xl hover:bg-muted/50 border border-transparent hover:border-border/30 flex-shrink-0"
-                      >
-                        <Database className="h-3.5 w-3.5 flex-shrink-0" />
-                        <span className="text-xs font-medium">Knowledge</span>
-                      </button>
-
-                      <div className="w-px h-4 bg-border/60" />
-
-                      <button
-                        onClick={() => router.push(`/agents/config/${selectedAgentId}?tab=configuration&accordion=triggers`)}
-                        className="flex items-center gap-1.5 text-muted-foreground hover:text-foreground transition-all duration-200 px-2.5 py-1.5 rounded-xl hover:bg-muted/50 border border-transparent hover:border-border/30 flex-shrink-0"
-                      >
-                        <Zap className="h-3.5 w-3.5 flex-shrink-0" />
-                        <span className="text-xs font-medium">Triggers</span>
-                      </button>
-
-                      <div className="w-px h-4 bg-border/60" />
-
-                      <button
-                        onClick={() => router.push(`/agents/config/${selectedAgentId}?tab=configuration&accordion=workflows`)}
-                        className="flex items-center gap-1.5 text-muted-foreground hover:text-foreground transition-all duration-200 px-2.5 py-1.5 rounded-xl hover:bg-muted/50 border border-transparent hover:border-border/30 flex-shrink-0"
-                      >
-                        <Workflow className="h-3.5 w-3.5 flex-shrink-0" />
-                        <span className="text-xs font-medium">Workflows</span>
-                      </button>
->>>>>>> a1ef96b2
                     </div>
                     <span className="text-xs font-medium">Integrations</span>
                   </button>
